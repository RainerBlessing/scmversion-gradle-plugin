--- conflicted
+++ resolved
@@ -1,9 +1,5 @@
 = SCM Version Plugin
-<<<<<<< HEAD
 :latestRevision: 3.0.0
-=======
-:latestRevision: 2.4.0
->>>>>>> 4e44b116
 :toc:
 
 == Summary
