--- conflicted
+++ resolved
@@ -29,7 +29,7 @@
     /**
      * Search pattern for branches with version information.
      */
-    protected final static String extraBranchPatternSuffix = "(\\d+(\\.\\d+)?(\\.\\d+)?(\\.\\d+)?)-(.+)"
+    protected final static String featureBranchPatternSuffix = "(\\d+(\\.\\d+)?(\\.\\d+)?(\\.\\d+)?)-(.+)"
 
     /**
      * Prefix for stabilization branches
@@ -219,9 +219,6 @@
             case BranchType.featureBranch:
                 return featurePrefix
                 break
-<<<<<<< HEAD
-            default:
-=======
             case BranchType.hotfixbBranch:
                 return hotfixPrefix
                 break
@@ -229,7 +226,7 @@
                 return bugfixPrefix
                 break
             case BranchType.tag:
->>>>>>> 4e44b116
+            default:
                 return tagPrefix
                 break
         }
