--- conflicted
+++ resolved
@@ -124,11 +124,7 @@
      *
      * @return Search pattern for feature branches.
      */
-<<<<<<< HEAD
-    String getFeatureBranchPattern(boolean withVersion = true) {
-=======
     public String getFeatureBranchPattern(boolean withVersion = true) {
->>>>>>> 0198e0ca
         if(branchPrefixSeperator) {
             return "${featurePrefix}${branchPrefixSeperator}${withVersion ? extraBranchPatternSuffix : '(.*)'}"
         }
@@ -140,11 +136,7 @@
      *
      * @return Search pattern for hotfix branches.
      */
-<<<<<<< HEAD
     String getHotfixBranchPattern(boolean withVersion = true) {
-=======
-    public String getHotfixBranchPattern(boolean withVersion = true) {
->>>>>>> 0198e0ca
         if(branchPrefixSeperator) {
             return "${hotfixPrefix}${branchPrefixSeperator}${withVersion ? extraBranchPatternSuffix : '(.*)'}"
         }
@@ -156,11 +148,7 @@
      *
      * @return Search pattern for bugfix branches.
      */
-<<<<<<< HEAD
      String getBugfixBranchPattern(boolean withVersion = true ) {
-=======
-    public String getBugfixBranchPattern(boolean withVersion = true ) {
->>>>>>> 0198e0ca
         if(branchPrefixSeperator) {
             return "${bugfixPrefix}${branchPrefixSeperator}${withVersion ? extraBranchPatternSuffix : '(.*)'}"
         }
@@ -251,7 +239,7 @@
      * @return the branch type for the specified prefix
      * @throws com.intershop.gradle.scm.utils.ScmException if the prefix is not configured.
      */
-    BranchType getBranchType(String prefix) {
+    public BranchType getBranchType(String prefix) {
         if(prefix == stabilizationPrefix) {
             return BranchType.branch
         }
