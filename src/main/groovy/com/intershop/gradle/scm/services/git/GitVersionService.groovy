/*
 * Copyright 2015 Intershop Communications AG.
 *
 * Licensed under the Apache License, Version 2.0 (the "License");
 * you may not use this file except in compliance with the License.
 * You may obtain a copy of the License at
 *
 *      http://www.apache.org/licenses/LICENSE-2.0
 *
 * Unless required by applicable law or agreed to in writing, software
 * distributed under the License is distributed on an "AS IS" BASIS,
 * WITHOUT WARRANTIES OR CONDITIONS OF ANY KIND, either express or implied.
 * See the License for the specific language governing permissions and
 *  limitations under the License.
 */
package com.intershop.gradle.scm.services.git

import com.intershop.gradle.scm.services.ScmLocalService
import com.intershop.gradle.scm.services.ScmVersionService
import com.intershop.gradle.scm.utils.BranchObject
import com.intershop.gradle.scm.utils.BranchType
import com.intershop.gradle.scm.utils.PrefixConfig
import com.intershop.gradle.scm.utils.ScmException
import com.intershop.gradle.scm.utils.ScmKey
import com.intershop.gradle.scm.utils.ScmUser
import com.intershop.gradle.scm.version.AbstractBranchFilter
import com.intershop.gradle.scm.version.ReleaseFilter
import com.intershop.gradle.scm.version.ScmBranchFilter
import com.intershop.gradle.scm.version.ScmVersionObject
import com.intershop.gradle.scm.version.VersionTag
import com.intershop.release.version.Version
import groovy.transform.CompileStatic
import com.intershop.release.version.VersionParser
import groovy.util.logging.Slf4j
import org.eclipse.jgit.api.*
import org.eclipse.jgit.api.errors.GitAPIException
import org.eclipse.jgit.api.errors.InvalidRemoteException
import org.eclipse.jgit.api.errors.TransportException
import org.eclipse.jgit.lib.AnyObjectId
import org.eclipse.jgit.lib.ObjectId
import org.eclipse.jgit.lib.Ref
import org.eclipse.jgit.revplot.PlotCommitList
import org.eclipse.jgit.revplot.PlotLane
import org.eclipse.jgit.revplot.PlotWalk
import org.eclipse.jgit.revwalk.RevCommit
import org.eclipse.jgit.revwalk.RevSort
import org.eclipse.jgit.revwalk.RevWalk
import org.eclipse.jgit.revwalk.filter.AndRevFilter
import org.eclipse.jgit.revwalk.filter.RevFilter

/**
 * This is the container for the remote access to the used SCM of a project.
 * It calculates the version and has methods to create a branch, a tag or
 * move the working copy to a special version.
 * This is the implementation for the remote access to the Git remote project.
 */
@CompileStatic
@Slf4j
class GitVersionService extends GitRemoteService implements ScmVersionService{

    /**
     * Constructs a valid remote client for SCM access.
     *
     * @param sls information from the working copy
     * @param versionBranchType branch type which is used for version calculation
     * @param versionType version type - three or four version digits
     * @param patternDigits Number of digits used for the search pattern of valid branches
     * with version information.
     */
    GitVersionService(ScmLocalService sls,
                      ScmUser user = null,
                      ScmKey key = null) {
        super(sls, user, key)
        localService = (GitLocalService)sls
    }

    /**
     * Returns an object from the SCM with additional information.
     *
     * @return version object from scm
     */
    ScmVersionObject getVersionObject() {
        ScmVersionObject rv = null

        // identify headId of the working copy
        ObjectId headId = ((GitLocalService)localService).repository.resolve(this.localService.getRevID())

        if(headId) {
            Map<String, BranchObject> tags = getTagMap(getBranchFilter(BranchType.tag))
<<<<<<< HEAD
            Map<String, BranchObject> simpleTags = getTagMap(new ScmBranchFilter(BranchType.tag, localService.prefixes, '', BranchType.tag))
=======
            Map<String, BranchObject> simpleTags = getTagMap(new ScmBranchFilter(localService.prefixes))
>>>>>>> 0198e0ca

            Map<String, BranchObject> branches = [:]
            if(versionExt.branchWithVersion) {
                branches = getBranchMap(getBranchFilter(localService.featureBranchName ? localService.getBranchType() : BranchType.branch))
            }

            int pos = 0

            BranchObject tagObject
            BranchObject branchObject

            String version = null

            // create walk and find next ... to identify changes
            RevWalk walk = new RevWalk(((GitLocalService)localService).repository)
            walk.sort(RevSort.TOPO)
            RevCommit head = walk.parseCommit(headId)

            // version from tag, if tag is available
            if (!(tags.isEmpty() && simpleTags.isEmpty())) {
                walk.markStart(head)
                for (RevCommit commit = walk.next(); commit; commit = walk.next()) {
                    tagObject = tags[commit.id.name()]
                    if(! (versionExt.branchWithVersion || tagObject)) {
                        tagObject = simpleTags[commit.id.name]
                    }
                    if (tagObject) {
                        // commit is a tag
                        version = tagObject.version
                        if((pos == 0 && versionExt.getVersionBranchType() != BranchType.tag) || versionExt.getVersionBranchType() == BranchType.tag) {
                            log.debug('Version from tag {}', tagObject.name)
                            // commit is a tag with version information
                            rv = new ScmVersionObject(tagObject.name, Version.forString(version, versionExt.getVersionType()), false)
                            break
                        }
                        if(pos != 0 && versionExt.getVersionBranchType() != BranchType.tag) {
                            break
                        }
                    } else {
                        ++pos
                        log.debug('Next step in walk to tag from {}', commit.id.name)
                    }
                }
            }

            if(localService.branchType != BranchType.tag && ! versionExt.branchWithVersion && rv) {
<<<<<<< HEAD

                if (versionExt.majorVersionOnly) {
                    rv.updateVersion(rv.version.forIntegers(rv.version.majorVersion, versionExt.versionType))
                }
                if (versionExt.increment == 'MAJOR') {
                    rv.updateVersion(rv.version.incrementMajorVersion())
                }

=======
>>>>>>> 0198e0ca
                rv.changed = (pos != 0) || localService.changed
                rv.fromBranchName = true
                rv.updateVersion(rv.version.setBranchMetadata(localService.featureBranchName))
            }

            // version from branch, if branch is available
            if (!(rv || branches.isEmpty()) && versionExt.getVersionBranchType() == BranchType.branch) {

                walk.reset()
                walk.markStart(head)

                pos = 0
                for (RevCommit commit = walk.next(); ! commit.equals((Object)null); commit = walk.next()) {

                    branchObject = branches[commit.id.name()]
                    if (branchObject) {
                        version = branchObject.version
                        log.debug('Version from branch {}', branchObject)
                        rv = new ScmVersionObject(branchObject.name, Version.forString(version, versionExt.getVersionType()), true)
                        rv.fromBranchName = (branchObject.name == this.localService.branchName)
                        break
                    } else {
                        ++pos
                        log.debug('Next step in walk to branch from {}', commit.id.name)
                    }
                }
            }

            walk.dispose()

            if(! rv ) {
                // version is calculated for the master branch from all release branches
                if (localService.branchType == BranchType.trunk && !branches.isEmpty()) {
                    List<Version> branchVersions = []
                    String branchVersion = ''
                    branches.each { String rev, BranchObject bo ->
                        branchVersion = bo.version
                        branchVersions.add(Version.forString(branchVersion, versionExt.getVersionType()))
                    }
                    List<Version> l = branchVersions.sort(true).reverse(true)
                    if (l.size() > 0 && l.get(0)) {
                        log.debug('Version found and latest will be used.')
                        rv = new ScmVersionObject(localService.getBranchName(), l.get(0), true)
                    }
                }
                if(localService.branchType == BranchType.featureBranch || localService.branchType == BranchType.bugfixBranch || localService.branchType == BranchType.hotfixbBranch) {
                    // version is calculated from the branch name
                    String versionStr = getBranchFilter(localService.getBranchType()).getVersionStr(localService.branchName)
                    if (versionStr) {
                        rv = new ScmVersionObject(localService.getBranchName(), Version.forString(versionStr, versionExt.getVersionType()), true)
                    }
                }
            }
            // tag is available, but there are commits between current rev and tag
            if (rv && (pos > 0 || this.localService.changed)) {
                rv.setChanged(true)
            }
        }

        // fallback ...
        if(! rv) {
            // check branch name
            rv = getFallbackVersion()
        }

        return rv
    }

    Map<Version, VersionTag> getVersionTagMap() {
        Map<String, BranchObject> branchMap = this.getTagMap(new ReleaseFilter(localService.prefixes, getPreVersion()))

        Map<Version, VersionTag> versionTags = [:]
        branchMap.each {key, bo ->
            Version v = Version.valueOf(bo.version)
            versionTags.put(v, new VersionTag(v, bo))
        }

        return versionTags
    }

    /**
     * Moves the working copy to a specified version
     *
     * @param version
     * @param type Branchtype of the target branch
     * @return the revision id of the working after the move
     */
     String moveTo(String version, BranchType type = BranchType.branch) {
        //checkout branch, wc is detached
        log.debug('git checkout {}', version)

        String branchName = ''
        Map<String, BranchObject> versionMap = null
        String path = ''

        if(checkBranch(BranchType.tag, version)) {
            branchName = getBranchName(BranchType.tag, version)
            versionMap = getTagMap(getBranchFilter(BranchType.tag))
            path = 'tags/'
        } else if(checkBranch(type, version)) {
            branchName = getBranchName(type, version)
            versionMap = getBranchMap(new ScmBranchFilter(type, localService.prefixes, localService.branchName, localService.branchType, '.*', versionExt.getPatternDigits()))
            path = 'origin/'
        } else {
            throw new ScmException("Version '${version}' does not exists")
        }

        String objectID = ''

        versionMap.each {String key, BranchObject value ->
            if(value.name == branchName) {
                objectID = key
            }
        }

        if(objectID == '') {
            throw new ScmException("Version '${version}' does not exists.")
        } else {
            log.info('Branch {} with id {} will be checked out.', branchName, objectID)
        }

        CheckoutCommand cmd = ((GitLocalService)localService).client.checkout()
        cmd.setName("${path}${branchName}")
        Ref ref = cmd.call()

        log.debug('Reference is {}', ref)

        return objectID
    }

    /**
     * Creates a tag with the specified version.
     *
     * @param version
     * @return the revision id of the tag
     */
    String createTag(String version, String revid = this.localService.getRevID()) {
        if(remoteConfigAvailable) {
            // check if tag exits
            if (checkBranch(BranchType.tag, version)) {
                throw new ScmException("Tag for ${version} exists on this repo.")
            }

            String tagName = getBranchName(BranchType.tag, version)

            // create tag
            TagCommand cmd = ((GitLocalService)localService).client.tag()
            cmd.name = tagName
            cmd.setObjectId(getObjectId(revid))
            cmd.message = "Tag ${tagName} created by gradle plugin"
            cmd.annotated = true
            cmd.forceUpdate = false

            Ref ref = cmd.call()

            // push changes to remote
            pushCmd()
            log.info("Tag ${tagName} was create on ${this.localService.branchName}")
            return ref
        } else {
            log.info('No remote connection available, because there is no credentials configuration.')
            return ''
        }
    }

    /**
     * Creates a branch with the specified version.
     *
     * @param version
     * @param featureBranch true, if this is a version of a feature branch
     * @return the revision id of the branch
     */
    String createBranch(String version, boolean featureBranch, String revid = this.localService.getRevID()) {
        if(remoteConfigAvailable) {
            // check if branch exits
            if (checkBranch(featureBranch ? localService.getBranchType() : BranchType.branch, version) ) {
                throw new ScmException("Branch for ${version} exists in this repo.")
            }

            String branchName = getBranchName(featureBranch ? localService.getBranchType() : BranchType.branch, version)

            // create branch
            CreateBranchCommand cmd = ((GitLocalService)localService).client.branchCreate()
            cmd.setName(branchName)
            cmd.startPoint = revid
            cmd.force = true
            Ref ref = cmd.call()

            // push changes to remote
            pushCmd()
            log.info("Branch ${branchName} was created")
            return ref
        } else {
            log.info('No remote connection available, because there is no credentials configuration.')
            return ''
        }
    }

    /**
     * Returns true, if the specified release version is available.
     *
     * @param version
     * @return true, if the specified release version is available
     */
    boolean isReleaseVersionAvailable(String version) {
        return checkBranch(BranchType.tag, version)
    }

    /**
     * Check if branch of special version with special branch type exists.
     *
     * @param type
     * @param version
     * @return true if the branch exists
     */
    private boolean checkBranch(BranchType type, String version) {
        String name = getBranchName(type, version)
        String path = ''

        if(type == BranchType.tag) {
            if(remoteConfigAvailable) {
                fetchTagsCmd()
            }
            path = 'refs/tags/'
        } else {
            if(remoteConfigAvailable) {
                fetchAllCmd()
            }
            path = 'refs/heads/'
        }

        // list all tags and branches
        LsRemoteCommand cmd = Git.lsRemoteRepository()
        addCredentialsToCmd(cmd)
        cmd.setRemote(this.localService.getRemoteUrl())
        cmd.setHeads(true)
        cmd.setTags(true)

        // check if tag or branch is available
        Collection<Ref> refs = cmd.call()
        List rv = refs.collect { Ref r ->
            if("${path}${name}".toString().equals(r.getName())) {
                return r.getName()
            }
        }

        rv.removeAll([null])
        return rv.size() > 0
    }

    /**
     * Map with rev ids and assigned branche names.
     */
    private Map<String, BranchObject> getBranchMap(AbstractBranchFilter branchFilter) {
        //specify return value
        Map<String, BranchObject> rv = [:]

        if(remoteConfigAvailable) {
            fetchAllCmd()
        }

        //specify walk
        final RevWalk walk = new RevWalk(((GitLocalService)localService).repository)

        ListBranchCommand cmd = ((GitLocalService)localService).client.branchList()
        cmd.setListMode(ListBranchCommand.ListMode.ALL)
        List<Ref> refList = cmd.call()

        refList.each { Ref ref ->
            RevCommit rc = walk.parseCommit(ref.objectId)
            String name = ref.getName().toString()
            String branchName = name.substring(name.lastIndexOf('/') + 1)

            if(branchName != 'master') {
                String version = branchFilter.getVersionStr(branchName)
                if(version) {
                    Iterable<RevCommit> commits = ((GitLocalService)localService).client.log().add(((GitLocalService)localService).repository.resolve(name)).call()
                    rv.put(ObjectId.toString(rc), new BranchObject(ObjectId.toString(rc), version, name.substring(name.lastIndexOf('/') + 1)))
                }
            }
        }
        walk.dispose()

        return rv
    }

    /**
     * fetch all changes from remote
     * remote connection is necessary
     */
    private void fetchAllCmd() {
        try {
            // fetch all
            FetchCommand cmd = ((GitLocalService)localService).client.fetch()
            cmd.remote = 'origin'
            cmd.setCheckFetchedObjects(true)
            addCredentialsToCmd(cmd)
            cmd.call()
        } catch(InvalidRemoteException nrex) {
            log.warn('No remote repository is available! {}', nrex.getMessage())
        } catch(TransportException tex) {
            log.warn('It was not possible to fetch all. Please check your credential configuration.', tex)
        }
    }

    /**
     * push changes (tag/branch) to remote
     * remote connection is necessary
     */
    private void pushCmd() {
        // push changes
        try {
            PushCommand cmd = ((GitLocalService)localService).client.push()
            addCredentialsToCmd(cmd)
            cmd.setPushAll()
            cmd.setPushTags()
            cmd.remote =  'origin'
            cmd.force = true
            cmd.call()
        } catch(GitAPIException gitEx) {
            log.error(gitEx.message, gitEx.cause)
        }
    }
}<|MERGE_RESOLUTION|>--- conflicted
+++ resolved
@@ -71,7 +71,7 @@
                       ScmUser user = null,
                       ScmKey key = null) {
         super(sls, user, key)
-        localService = (GitLocalService)sls
+        localService = sls
     }
 
     /**
@@ -79,7 +79,7 @@
      *
      * @return version object from scm
      */
-    ScmVersionObject getVersionObject() {
+    public ScmVersionObject getVersionObject() {
         ScmVersionObject rv = null
 
         // identify headId of the working copy
@@ -87,11 +87,7 @@
 
         if(headId) {
             Map<String, BranchObject> tags = getTagMap(getBranchFilter(BranchType.tag))
-<<<<<<< HEAD
-            Map<String, BranchObject> simpleTags = getTagMap(new ScmBranchFilter(BranchType.tag, localService.prefixes, '', BranchType.tag))
-=======
             Map<String, BranchObject> simpleTags = getTagMap(new ScmBranchFilter(localService.prefixes))
->>>>>>> 0198e0ca
 
             Map<String, BranchObject> branches = [:]
             if(versionExt.branchWithVersion) {
@@ -138,17 +134,6 @@
             }
 
             if(localService.branchType != BranchType.tag && ! versionExt.branchWithVersion && rv) {
-<<<<<<< HEAD
-
-                if (versionExt.majorVersionOnly) {
-                    rv.updateVersion(rv.version.forIntegers(rv.version.majorVersion, versionExt.versionType))
-                }
-                if (versionExt.increment == 'MAJOR') {
-                    rv.updateVersion(rv.version.incrementMajorVersion())
-                }
-
-=======
->>>>>>> 0198e0ca
                 rv.changed = (pos != 0) || localService.changed
                 rv.fromBranchName = true
                 rv.updateVersion(rv.version.setBranchMetadata(localService.featureBranchName))
