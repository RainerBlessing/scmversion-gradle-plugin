/*
 * Copyright 2015 Intershop Communications AG.
 *
 * Licensed under the Apache License, Version 2.0 (the "License");
 * you may not use this file except in compliance with the License.
 * You may obtain a copy of the License at
 *
 *      http://www.apache.org/licenses/LICENSE-2.0
 *
 * Unless required by applicable law or agreed to in writing, software
 * distributed under the License is distributed on an "AS IS" BASIS,
 * WITHOUT WARRANTIES OR CONDITIONS OF ANY KIND, either express or implied.
 * See the License for the specific language governing permissions and
 *  limitations under the License.
 */


package com.intershop.gradle.scm.services.git

import com.intershop.gradle.scm.extension.ScmExtension
import com.intershop.gradle.scm.services.ScmLocalService
import com.intershop.gradle.scm.utils.BranchType
import groovy.transform.CompileDynamic
import groovy.transform.CompileStatic
import groovy.util.logging.Slf4j
import org.eclipse.jgit.api.Git
import org.eclipse.jgit.api.LogCommand
import org.eclipse.jgit.api.Status
import org.eclipse.jgit.lib.*
import org.eclipse.jgit.revwalk.RevCommit
import org.eclipse.jgit.revwalk.RevWalk

@Slf4j
@CompileStatic
class GitLocalService extends ScmLocalService{

    /*
     * Git repo object for all operations
     */
    private final Repository gitRepo
    /*
     * Git client for all operations
     */
    private final Git gitClient

    /*
     * Remote URL of the project
     */
    private final String remoteUrl

    /**
     * This constructs a SCM info service. It contains all necessary information from
     * the working copy without remote access to the SCM. It must be implemented for
     * supported SCMs.
     *
     * @param projectDir
     * @param prefixes
     */
    GitLocalService(File projectDir, ScmExtension scmExtension) {
        super(projectDir, scmExtension)

        gitRepo = new RepositoryBuilder()
                .readEnvironment()
                .findGitDir(projectDir)
                .build()
        gitClient = new Git(gitRepo)

        branchName = gitRepo.getBranch()

        if(branchName == 'master') {
            branchType = BranchType.trunk
        } else {
<<<<<<< HEAD
            def mfb = branchName =~ /${prefixes.getFeatureBranchPattern(scmExtension.version.getBranchWithVersion())}/
            def mhb = branchName =~ /${prefixes.getHotfixBranchPattern(scmExtension.version.getBranchWithVersion())}/
            def mbb = branchName =~ /${prefixes.getBugfixBranchPattern(scmExtension.version.getBranchWithVersion())}/

            if(mfb.matches() && mfb.count == 1 && ((mfb[0] as List).size() == 5 || (mfb[0] as List).size() == 6 || (! scmExtension.version.branchWithVersion && (mfb[0] as List).size() == 2))) {
                branchType = BranchType.featureBranch
                featureBranchName = (mfb[0] as List)[(mfb[0] as List).size() - 1]

            } else if(mhb.matches() && mhb.count == 1 && ((mhb[0] as List).size() == 5 || (mhb[0] as List).size() == 6 || (! scmExtension.version.branchWithVersion && (mhb[0] as List).size() == 2))) {
                branchType = BranchType.hotfixbBranch
                featureBranchName = (mhb[0] as List)[(mhb[0] as List).size() - 1]

            } else if(mbb.matches() && mbb.count == 1 && ((mbb[0] as List).size() == 5 || (mbb[0] as List).size() == 6 || (! scmExtension.version.branchWithVersion && (mbb[0] as List).size() == 2))) {
                branchType = BranchType.bugfixBranch
                featureBranchName = (mbb[0] as List)[(mbb[0] as List).size() - 1]

            } else {
                String tn = checkHeadForTag()
                if(tn) {
                    branchType = BranchType.tag
                    branchName = tn
=======
                def mfb = branchName =~ /${prefixes.getFeatureBranchPattern(scmExtension.version.branchWithVersion)}/
                def mhb = branchName =~ /${prefixes.getHotfixBranchPattern(scmExtension.version.branchWithVersion)}/
                def mbb = branchName =~ /${prefixes.getBugfixBranchPattern(scmExtension.version.branchWithVersion)}/

                if (mfb.matches() && mfb.count == 1 && (mfb[0].size() == 5 || mfb[0].size() == 6 || (!scmExtension.version.branchWithVersion && mfb[0].size() == 2) )) {
                    branchType = BranchType.featureBranch
                    featureBranchName = mfb[0][mfb[0].size() - 1]
                } else if (mhb.matches() && mhb.count == 1 && (mhb[0].size() == 5 || mhb[0].size() == 6 || (!scmExtension.version.branchWithVersion && mfb[0].size() == 2) )) {
                    branchType = BranchType.hotfixbBranch
                    featureBranchName = mhb[0][mhb[0].size() - 1]
                } else if (mbb.matches() && mbb.count == 1 && (mbb[0].size() == 5 || mbb[0].size() == 6 || (!scmExtension.version.branchWithVersion && mbb[0].size() == 2) )) {
                    branchType = BranchType.bugfixBranch
                    featureBranchName = mbb[0][mbb[0].size() - 1]
>>>>>>> 0198e0ca
                } else {
                    String tn = checkHeadForTag()
                    if (tn) {
                        branchType = BranchType.tag
                        branchName = tn
                    } else {
                        branchType = BranchType.branch
                    }
                }
        }

        log.info('Branch name is {}', branchName)

        Config config = gitRepo.getConfig()
        remoteUrl = config.getString('remote', 'origin', 'url')

        log.info('Remote URL is {}', remoteUrl)

        try {
            LogCommand logLocal = gitClient.log()
            List<String> revsLocal = []
            Iterable<RevCommit> logsLocal = logLocal.call()
            logsLocal.each { RevCommit rev ->
                revsLocal.add(rev.toString())
            }
        } catch (Exception ex) {
            log.warn('No repo info available! {}', ex.getMessage())
        }

        Status status = gitClient.status().call()

        changed = status.untracked.size() > 0 || status.uncommittedChanges.size() > 0 || status.removed.size() > 0 || status.added.size() > 0 || status.changed.size() > 0 || status.modified.size() > 0

        if(log.infoEnabled && changed) {
            if(status.untracked.size() > 0) {
                status.untracked.each {
                    log.info('GIT: This file is not indexed {}', it)
                }
                status.removed.each {
                    log.info('GIT: This file is deleted {}', it)
                }
                status.added.each {
                    log.info('GIT: This file is added {}', it)
                }
                status.changed.each {
                    log.info('GIT: This file is changed {}', it)
                }
                status.modified.each {
                    log.info('GIT: This file is modified {}', it)
                }
                status.uncommittedChanges.each {
                    log.info('GIT: This file is uncommitted {}', it)
                }
            }
        }
    }

    private String checkHeadForTag() {
        String rvTagName = ''
        RevWalk rw = new RevWalk(repository)
        gitRepo.getTags().each {tagName, rev ->
            if(ObjectId.toString(rw.parseCommit(rev.objectId).id) == getRevID()) {
                rvTagName = tagName
            }
        }
        rw.dispose()
        return rvTagName
    }

    /**
     * Access for the GitRepo Object
     * @return
     */
    Repository getRepository() {
        return gitRepo
    }

    /**
     * Access for the GitClient Object
     * @return
     */
    Git getClient() {
        return gitClient
    }

    /**
     * It returns the remote url, calculated from the properties of the working copy (read only).
     *
     * @return remote url
     */
    @Override
    String getRemoteUrl() {
        return remoteUrl
    }

    /**
     * The revision id from the working copy (read only).
     *
     * @return revision id
     */
    @Override
    String getRevID() {
        ObjectId id = gitRepo.resolve(Constants.HEAD)
        String rv = ''

        if(id) {
            rv = id.getName()
        }

        return rv
    }
}<|MERGE_RESOLUTION|>--- conflicted
+++ resolved
@@ -70,7 +70,6 @@
         if(branchName == 'master') {
             branchType = BranchType.trunk
         } else {
-<<<<<<< HEAD
             def mfb = branchName =~ /${prefixes.getFeatureBranchPattern(scmExtension.version.getBranchWithVersion())}/
             def mhb = branchName =~ /${prefixes.getHotfixBranchPattern(scmExtension.version.getBranchWithVersion())}/
             def mbb = branchName =~ /${prefixes.getBugfixBranchPattern(scmExtension.version.getBranchWithVersion())}/
@@ -92,30 +91,10 @@
                 if(tn) {
                     branchType = BranchType.tag
                     branchName = tn
-=======
-                def mfb = branchName =~ /${prefixes.getFeatureBranchPattern(scmExtension.version.branchWithVersion)}/
-                def mhb = branchName =~ /${prefixes.getHotfixBranchPattern(scmExtension.version.branchWithVersion)}/
-                def mbb = branchName =~ /${prefixes.getBugfixBranchPattern(scmExtension.version.branchWithVersion)}/
-
-                if (mfb.matches() && mfb.count == 1 && (mfb[0].size() == 5 || mfb[0].size() == 6 || (!scmExtension.version.branchWithVersion && mfb[0].size() == 2) )) {
-                    branchType = BranchType.featureBranch
-                    featureBranchName = mfb[0][mfb[0].size() - 1]
-                } else if (mhb.matches() && mhb.count == 1 && (mhb[0].size() == 5 || mhb[0].size() == 6 || (!scmExtension.version.branchWithVersion && mfb[0].size() == 2) )) {
-                    branchType = BranchType.hotfixbBranch
-                    featureBranchName = mhb[0][mhb[0].size() - 1]
-                } else if (mbb.matches() && mbb.count == 1 && (mbb[0].size() == 5 || mbb[0].size() == 6 || (!scmExtension.version.branchWithVersion && mbb[0].size() == 2) )) {
-                    branchType = BranchType.bugfixBranch
-                    featureBranchName = mbb[0][mbb[0].size() - 1]
->>>>>>> 0198e0ca
                 } else {
-                    String tn = checkHeadForTag()
-                    if (tn) {
-                        branchType = BranchType.tag
-                        branchName = tn
-                    } else {
-                        branchType = BranchType.branch
-                    }
-                }
+                    branchType = BranchType.branch
+                }
+            }
         }
 
         log.info('Branch name is {}', branchName)
@@ -180,7 +159,7 @@
      * Access for the GitRepo Object
      * @return
      */
-    Repository getRepository() {
+    public Repository getRepository() {
         return gitRepo
     }
 
@@ -188,7 +167,7 @@
      * Access for the GitClient Object
      * @return
      */
-    Git getClient() {
+    public Git getClient() {
         return gitClient
     }
 
@@ -198,7 +177,7 @@
      * @return remote url
      */
     @Override
-    String getRemoteUrl() {
+    public String getRemoteUrl() {
         return remoteUrl
     }
 
@@ -208,7 +187,7 @@
      * @return revision id
      */
     @Override
-    String getRevID() {
+    public String getRevID() {
         ObjectId id = gitRepo.resolve(Constants.HEAD)
         String rv = ''
 
